--- conflicted
+++ resolved
@@ -647,11 +647,7 @@
         {
             throw GPUdbException("Schema must have at least three fields.");
         }
-<<<<<<< HEAD
-        int fieldCount = (int)root->leaves() - 2;
-=======
 		int fieldCount = (int)root->leaves() - 2;
->>>>>>> 40f6f389
 
         std::vector<std::pair<Type::Column::ColumnType, bool> > columnTypes;
         columnTypes.reserve(fieldCount);
